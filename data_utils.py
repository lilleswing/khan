--- conflicted
+++ resolved
@@ -335,7 +335,6 @@
 
     return Xs, ys
 
-<<<<<<< HEAD
 def read_all_reactions(reactivity_dir):
     """
     Read reactivity data and return as a dict 
@@ -427,7 +426,6 @@
     X_np = [np.array(molecule, dtype=np.float32) for molecule in X]
 
     return X_np, Y
-=======
 
 def load_hdf5_minima_gradients(
     hdf5files,
@@ -521,4 +519,3 @@
                 Xs.append(X)
 
     return Xs, ys, fs
->>>>>>> ef1da71a
