import os

import numpy as np

from khan.data import pyanitools as pya
import json
from sklearn.model_selection import train_test_split


HARTREE_TO_KCAL_PER_MOL = 627.509

# these energies are incorrect, see https://github.com/isayev/ANI1_dataset/issues/2
# the "correct" energies are 

selfIxnNrgWB97X = np.array([
    -0.499321232710,
    -37.8338334397,
    -54.5732824628,
    -75.0424519384], dtype=np.float32)

selfIxnNrgWB97 = np.array([
    -0.500607632585,
    -37.8302333826,
    -54.5680045287,
    -75.0362229210], dtype=np.float32)

# computed by jaguar uhf with default settings
selfIxnNrgWB97X_631gdp = np.array([
    -0.49932123901, # doublet hydrogen
    -37.83271996200, # triplet carbon
    -54.57325122225, # quartet nitrogen
    -75.04147134502], # triplet oxygen
    dtype=np.float32)

# DFT-calculated self-interaction, not linear fitted
selfIxnNrgMO62x = np.array([
  -0.498135,
  -37.841399,
  -54.586413,
  -75.062826,
], dtype=np.float32)

# linear fitted self-interaction
selfIxnNrgFitted = np.array([
    -374.85 / HARTREE_TO_KCAL_PER_MOL, 
    -23898.1 / HARTREE_TO_KCAL_PER_MOL, 
    -34337.6 / HARTREE_TO_KCAL_PER_MOL, 
    -47188.0 / HARTREE_TO_KCAL_PER_MOL 
], dtype=np.float32)

# import correction
# import featurizer

MAX_ATOM_LIMIT = 32

def atomic_number_to_atom_id(atno):
    """
    Return an atom index (ANI atom type)  given an atomic number
    atomic number must be convertable to an int
    """
    return {1: 0, 6: 1, 7: 2, 8: 3}[int(atno)]

def convert_species_to_atomic_nums(s):
  PERIODIC_TABLE = {"H": 0, "C": 1, "N": 2, "O": 3}
  res = []
  for k in s:
    res.append(PERIODIC_TABLE[k])
  res =  np.array(res, dtype=np.int32)
  np.ascontiguousarray(res)
  return res


def filter(xyz_file, use_fitted):
    with open(xyz_file, "r") as fh:

        header = fh.readline()
        comment = fh.readline()

        cols = comment.split()

        c = None
        # print(len(cols))

        y = float(cols[-1])

        body = fh.readlines()
        elems = []
        coords = []

        for line in body:
            res = line.split()
            elem = res[0]
            elems.append(elem)
            coords.append((float(res[1]),float(res[2]),float(res[3])))

        if len(elems) > MAX_ATOM_LIMIT:
            return True

        coords = np.array(coords, dtype=np.float32)

        # Z = convert_species_to_atomic_nums(elems)

        PERIODIC_TABLE = {"H": 0, "C": 1, "N": 2, "O": 3}
        res = []
        for k in elems:
            if k not in PERIODIC_TABLE:
                return True

        return False


def parse_xyz(xyz_file, use_fitted):
    """
    If use_fitted is False, return the mo62x atomization energies. Otherwise, return a fitted energy.
    """

    # charge_offsets_triplets = {
    #     -2: -0.025669747949388432,
    #     -1: -0.06299837847398589,
    #     0: -0.006866110783921851,
    #     1: 0.23970742577917747,
    #     2: 0.613121455830691
    # }

    charge_offsets_pairwise = {
       -2: -0.1351248548906346,
       -1: -0.13134710542420283,
       0: -0.06481444455289967,
       1: 0.1661214579933956,
       2: 0.5260559975736232,
    }

    with open(xyz_file, "r") as fh:

        header = fh.readline()
        comment = fh.readline()

        cols = comment.split()

        c = None
        # print(len(cols))

        y = float(cols[-1])

        body = fh.readlines()
        elems = []
        coords = []

        for line in body:
            res = line.split()
            elem = res[0]
            elems.append(elem)
            coords.append((float(res[1]),float(res[2]),float(res[3])))

        coords = np.array(coords, dtype=np.float32)

        Z = convert_species_to_atomic_nums(elems)

        mo62xoffset = 0

        for z in Z:
            mo62xoffset += selfIxnNrgMO62x[z]

        if use_fitted:
            js18pairwiseOffset = correction.jamesPairwiseCorrection_C(coords, Z)/HARTREE_TO_KCAL_PER_MOL
            y -= js18pairwiseOffset
            if len(cols) == 9:
                c = float(cols[-2])
                y -= charge_offsets_pairwise[c]

        else:
            y -= mo62xoffset 

        R = np.array(coords, dtype=np.float32)
        X = np.concatenate([np.expand_dims(Z, 1), R], axis=1)

        return X, y, c


def load_ff_files(ff_dir, use_fitted=False):
    Xs = []
    ys = []
    g_ys = []
    # cs = []
    for root, dirs, files in os.walk(ff_dir):
        group_ys = []
        for filename in files:
            rootname, extension = os.path.splitext(filename)
            if extension == ".xyz":
                filepath = os.path.join(root, filename)

                if filter(filepath, use_fitted):
                    # print("Filtered")
                    continue

                X, y, c = parse_xyz(filepath, use_fitted)

                Xs.append(X)
                ys.append(y)
                group_ys.append(y)

            else:
                print("Unknown filetype:", filename)

        if len(group_ys) > 0:
            g_ys.append(group_ys)

    # for charge in [-2, -1, 0, 1, 2]:
        # m_idxs = np.argwhere(np.array(cs, dtype=np.int32) == charge)
        # mean_per_charge = np.mean(np.array(ys)[m_idxs])
        # print(charge, mean_per_charge)

    # import matplotlib.mlab as mlab
    # import matplotlib.pyplot as plt

    # plt.plot(ys, cs, 'r+')
    # plt.xlabel('energy')
    # plt.ylabel('formal charge')
    # plt.show()
    # assert 0

    # n, bins, patches = plt.hist(ys, 300, facecolor='green', alpha=0.75)
    # plt.show()

    # assert 0
    # print(len(Xs), len(ys))
    return Xs, ys, g_ys

def load_hdf5_files(
    hdf5files,
    calibration_map=None,
    energy_cutoff=100.0/HARTREE_TO_KCAL_PER_MOL,
    use_fitted=False):
    """
    Load the ANI dataset.

    Parameters
    ----------
    hdf5files: list of str
        List of paths to hdf5 files that will be used to generate the dataset. The data should be
        in the format used by the ANI-1 dataset.

    use_fitted: bool
        If use_fitted is False, return the mo62x atomization energies. Otherwise, return a fitted energy.


    Returns
    -------
    Dataset, list of int
        Returns a Dataset object and a list of integers corresponding to the groupings of the
        respective atoms.

    """

    # zs = []
    Xs = []
    ys = []

    print("Loading...")

    num_samples = 0

    for hdf5file in hdf5files:
        print("Processing", hdf5file)
        adl = pya.anidataloader(hdf5file)
        for data in adl:

            # Extract the data
            P = data['path']
            R = data['coordinates']
            E = data['energies']
            S = data['species']
            smi = data['smiles']

            path = P.split("/")[-1]

            Z = convert_species_to_atomic_nums(S)

            if len(Z) > MAX_ATOM_LIMIT:
                print("skippng", P, 'n_atoms too large:', len(Z), '>', MAX_ATOM_LIMIT)
                continue

            minimum_wb97 = np.amin(E)

            if use_fitted:

                calibration_offset = 0

                if calibration_map:
                    calibration_offset = calibration_map[path] - minimum_wb97 

                for k in range(len(E)):
                    if energy_cutoff is not None and E[k] - minimum_wb97 > energy_cutoff:
                        continue


                    # BROKEN FOR NOW
                    js18pairwiseOffset = correction.jamesPairwiseCorrection_C(R[k], Z)/HARTREE_TO_KCAL_PER_MOL
                    y = E[k] - js18pairwiseOffset + calibration_offset

                    ys.append(y)
                    X = featurizer.ANI1(R[k], Z)
                    Xs.append(X)
                    # BROKEN FOR NOW

            else:
                wb97offset = 0
                wb97Xoffset = 0
                mo62xoffset = 0

                for z in Z:
                    wb97offset += selfIxnNrgWB97[z]
                    wb97Xoffset += selfIxnNrgWB97X[z]
                    mo62xoffset += selfIxnNrgMO62x[z]

                calibration_offset = 0

                if calibration_map:
                    min_atomization_wb97 = minimum_wb97 - wb97offset
                    min_atomization_mo62x = calibration_map[path] - mo62xoffset
                    # difference between the wb97_min and the mo62x_min
                    calibration_offset = min_atomization_mo62x - min_atomization_wb97

                for k in range(len(E)):
                    if energy_cutoff is not None and E[k] - minimum_wb97 > energy_cutoff:
                        continue


                    # LDJ: using wb97x offset 
                    y = E[k] - wb97Xoffset + calibration_offset
                    ys.append(y)

                    X = np.concatenate([np.expand_dims(Z, 1), R[k]], axis=1)
                    Xs.append(X)

    return Xs, ys

def read_all_reactions(reactivity_dir):
    """
    Read reactivity data and return as a dict 

    Returns two dicts for the "small" and "big" examples defined
    by MAX_ATOM_LIMIT. The keys are filenames and values are lists of
<<<<<<< HEAD
    examples.
=======
    examples.  Example is a tuple (X, Y) for that reaction
>>>>>>> 43021453
    """

    skipped = 0
    cnt = 0
    reactions = {} 
    big_reactions = {}
    for root, dirs, files in os.walk(reactivity_dir):
        for fname in files:
            if fname.endswith(".json"):
                X, Y = _read_reactivity_data(os.path.join(reactivity_dir, fname))
                natoms = len(X[0])
                if natoms < MAX_ATOM_LIMIT:
                    reactions[fname[:-5]] = (X, Y)
                else:
                    big_reactions[fname[:-5]] = (X, Y)
                    skipped += 1
                cnt += 1

    print("Found %d out of %d reactions with less than %d atoms" % (cnt-skipped, cnt, MAX_ATOM_LIMIT))

    return reactions, big_reactions


def load_reactivity_data(reactivity_dir, percent_test=0.5):
    """
    Load all reactivity data from a directory
    split the reactions into testing/training sets (randomly)

    returns two lists of data, the training and test set.
    each element of the list is a tuple (X, Y) for that reaction
    """

    reactions_dict, big_reactions_dict = read_all_reactions(reactivity_dir)

    reactions = list(reactions_dict.values())
    big_reactions = list(big_reactions_dict.values())

    # split by reaction type
    if percent_test == 1.0:
        test = reactions
        train = []
    elif percent_test == 0.0:
        test = []
        train = reactions
    else:
        train, test = train_test_split(reactions, test_size=percent_test)
    Xtrain, Ytrain, Xtest, Ytest, Xbigtest, Ybigtest = ([], [], [], [], [], [])

    # unpack each reaction into a list of X, Y values
    for A, B in train:
        Xtrain.extend(A)
        Ytrain.extend(B)

    for A, B in test:
        Xtest.extend(A)
        Ytest.extend(B)

    for A, B in big_reactions:
        Xbigtest.extend(A)
        Ybigtest.extend(B)

<<<<<<< HEAD
=======
    
>>>>>>> 43021453
    return Xtrain, Ytrain, Xtest, Ytest, Xbigtest, Ybigtest

def _read_reactivity_data(fname):
    """
    Read data from json file prepared for QM data
    there are two fields X and Y which hold the molecule definition
    and a total energy respectively.
    """

    with open(fname) as fin:
        data = json.load(fin)

    X = data.get("X")
    Y = list(map(np.float64, data.get("Y")))

    # remove atomic energies
    for i, mol in enumerate(X):
        self_interaction = sum(selfIxnNrgWB97X_631gdp[at] for at, x, y, z in mol)
        Y[i] -= self_interaction

    X_np = [np.array(molecule, dtype=np.float32) for molecule in X]

    return X_np, Y
<|MERGE_RESOLUTION|>--- conflicted
+++ resolved
@@ -341,11 +341,7 @@
 
     Returns two dicts for the "small" and "big" examples defined
     by MAX_ATOM_LIMIT. The keys are filenames and values are lists of
-<<<<<<< HEAD
-    examples.
-=======
     examples.  Example is a tuple (X, Y) for that reaction
->>>>>>> 43021453
     """
 
     skipped = 0
@@ -407,10 +403,6 @@
         Xbigtest.extend(A)
         Ybigtest.extend(B)
 
-<<<<<<< HEAD
-=======
-    
->>>>>>> 43021453
     return Xtrain, Ytrain, Xtest, Ytest, Xbigtest, Ybigtest
 
 def _read_reactivity_data(fname):
