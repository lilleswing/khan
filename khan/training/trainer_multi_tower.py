--- conflicted
+++ resolved
@@ -186,12 +186,7 @@
         towers,
         precision,
         layer_sizes=(128, 128, 64, 8, 1),
-<<<<<<< HEAD
-        fit_charges=False,
-    ):
-=======
         fit_charges=False):
->>>>>>> f73f7a3e
         """
         A queue-enabled multi-gpu trainer. Construction of this class will also
         finalize and initialize all the variables pertaining to the input session.
@@ -556,9 +551,6 @@
     def get_loss_op(self):
         return self.exp_loss
 
-<<<<<<< HEAD
-    def eval_abs_rmse(self, dataset, batch_size=2048):
-=======
     def eval_abs_rmse(self, dataset, batch_size=1024):
         """
         Evaluates the absolute RMSE in kcal/mols of the y-values given dataset.
@@ -578,7 +570,6 @@
 
         """
         # Todo: add support for force errors.
->>>>>>> f73f7a3e
         test_l2s = self.feed_dataset(dataset, shuffle=False, target_ops=[self.unordered_l2s], batch_size=batch_size)
         return np.sqrt(np.mean(flatten_results(test_l2s))) * HARTREE_TO_KCAL_PER_MOL
 
