import glob
import os
import time
from concurrent.futures import ThreadPoolExecutor

import numpy as np
import tensorflow as tf
from tensorflow.python.framework import ops
from tensorflow.contrib.opt import NadamOptimizer

import khan
from khan.utils.helpers import ed_harder_rmse
from khan.model.nn import MoleculeNN, mnn_staging
from data_utils import HARTREE_TO_KCAL_PER_MOL


ani_mod = None


# dE/dx = (dE/df)*(df/dx)
@ops.RegisterGradient("Featurize")
# featurization takes in (x,y,z,a,offsets,input gradients for hcno) and returns a collected dx,dy,dz
def _feat_grad(op, grad_hs, grad_cs, grad_ns, grad_os):
    x,y,z,a,mo,macs,sis,acs = op.inputs
    fh, fc, fn, fo = op.outputs
    dLdx, dLdy, dLdz = ani_mod.featurize_grad(
        x,
        y,
        z,
        a,
        mo,
        macs,
        sis,
        acs,
        grad_hs,
        grad_cs,
        grad_ns,
        grad_os
    )

    return [
        dLdx,
        dLdy,
        dLdz,
        None, # dLda
        None, # dLdmo
        None, # dLdmacs
        None, # dLdsis
        None, # dLdacs
    ]

# let g = a * b where:
# g = dE/dx
# a = dE/df
# b = df/dx
# the gradient of g is:
# dL/da = dL/dg * dg/da
# note that dg/da is simply b
# hence dL/da = dL/dg * b whereby the accumulation is now over
# the feature parameters (as opposed to the coordinates)
# ask yutong for how this works if you can't figure it out
@ops.RegisterGradient("FeaturizeGrad")
def _feat_grad_grad(op, dLdx, dLdy, dLdz):
    x,y,z,a,mo,macs,sis,acs,gh,gc,gn,go = op.inputs
    dh, dc, dn, do = ani_mod.featurize_grad_inverse(
        x,
        y,
        z,
        a,
        mo,
        macs,
        sis,
        acs,
        dLdx,
        dLdy,
        dLdz
    )

    # is this correct?
    return [
        None, # x
        None, # y
        None, # z
        None, # a
        None, # mo
        None, # macs
        None, # sis
        None, # acs
        dh, dc, dn, do
    ]

@ops.RegisterGradient("AniCharge")
def _ani_charge_grad(op, grads):
    """The gradients for `ani_charge`.

    Args:

        op: The `ani_charge` `Operation` that we are differentiating, which we can use
          to find the inputs and outputs of the original op.
        grad: Gradient with respect to the output of the `ani_charge` op.

    Returns:
        Gradients with respect to the input of `ani_charge`.
    """
    global ani_mod
    assert ani_mod is not None
    x,y,z,qs,mo,macs = op.inputs
    dydx = ani_mod.ani_charge_grad(x,y,z,qs,mo,macs,grads)
    result = [
        None,
        None,
        None,
        dydx,
        None,
        None,
    ]
    return result


def initialize_module(so_file):
    global ani_mod
    if ani_mod is not None:
        raise Exception("Module has already been initialized")
    ani_mod = tf.load_op_library(so_file)


def flatten_results(res, pos=0):
    flattened = []
    for l in res:
        flattened.append(l[pos])
    return np.concatenate(flattened).reshape((-1,))


def average_gradients(tower_grads):
    """Calculate the average gradient for each shared variable across all towers.
    Note that this function provides a synchronization point across all towers.
    Args:
        tower_grads: List of lists of (gradient, variable) tuples. The outer list
            is over individual gradients. The inner list is over the gradient
            calculation for each tower.
    Returns:
        List of pairs of (gradient, variable) where the gradient has been averaged
        across all towers.

    """
    average_grads = []
    for grad_and_vars in zip(*tower_grads):
        grads = []
        for g, _ in grad_and_vars:
            # Add 0 dimension to the gradients to represent the tower.
            expanded_g = tf.expand_dims(g, 0)
            # Append on a 'tower' dimension which we will average over below.
            grads.append(expanded_g)

        # Average over the 'tower' dimension.
        grad = tf.concat(grads, 0)
        grad = tf.reduce_mean(grad, 0)

        # Keep in mind that the Variables are redundant because they are shared
        # across towers. So .. we will just return the first tower's pointer to
        # the Variable.
        v = grad_and_vars[0][1]
        grad_and_var = (grad, v)
        average_grads.append(grad_and_var)

    return average_grads


class TrainerMultiTower():

    def __init__(self,
        sess,
        towers,
        layer_sizes=(128, 128, 64, 8, 1),
        fit_charges=False,
<<<<<<< HEAD
        gaussian_activation=False
=======
        # fit_forces=False,
>>>>>>> ef1da71a
    ):
        """
        A queue-enabled multi-gpu trainer. Construction of this class will also
        finalize and initialize all the variables pertaining to the input session.

        Parameters
        ----------
        sess: tf.Session
            A tensorflow session under which we use

        layer_Sizes: sequence of ints
            Defines the shapes of the intermediate atomic nn layers

        fit_charges: bool
            Whether or not we fit partial charges

        gaussian_activation: bool
            Use a gaussian activation function

        """
        self.towers = towers
        self.num_towers = len(towers)

        assert self.num_towers > 0

        self.x_enq = tf.placeholder(dtype=tf.float32)
        self.y_enq = tf.placeholder(dtype=tf.float32)
        self.z_enq = tf.placeholder(dtype=tf.float32)
        self.a_enq = tf.placeholder(dtype=tf.int32)
        self.m_enq = tf.placeholder(dtype=tf.int32)
        self.yt_enq = tf.placeholder(dtype=tf.float32)
        self.bi_enq = tf.placeholder(dtype=tf.int32)

        dtypes=[
            tf.float32,  # Xs
            tf.float32,  # Ys
            tf.float32,  # Zs
            tf.int32,    # As
            tf.int32,    # mol ids
            tf.float32,  # Y TRUEss
            tf.int32,    # b_idxs
        ]

        qtypes = [
            self.x_enq,
            self.y_enq,
            self.z_enq,
            self.a_enq,
            self.m_enq,
            self.yt_enq,
            self.bi_enq,
        ]

        # force fitting
        self.force_enq_x = tf.placeholder(dtype=tf.float32, name="dx") # (batch_size, 1)
        self.force_enq_y = tf.placeholder(dtype=tf.float32, name="dy") # (batch_size, 1)
        self.force_enq_z = tf.placeholder(dtype=tf.float32, name="dz") # (batch_size, 1)
        dtypes.extend([tf.float32, tf.float32, tf.float32])
        qtypes.extend([self.force_enq_x, self.force_enq_y, self.force_enq_z])

        queue = tf.FIFOQueue(capacity=20*self.num_towers, dtypes=dtypes);

        self.put_op = queue.enqueue(qtypes)

        self.sess = sess

        with tf.device('/cpu:0'):

            self.learning_rate = tf.get_variable('learning_rate', tuple(), tf.float32, tf.constant_initializer(1e-4), trainable=False)
<<<<<<< HEAD
            self.optimizer = NadamOptimizer(
=======
            self.optimizer = tf.train.AdamOptimizer(
>>>>>>> ef1da71a
                    learning_rate=self.learning_rate,
                    beta1=0.9,
                    beta2=0.999,
                    epsilon=1e-8) # default is 1e-8

            self.global_step = tf.get_variable('global_step', tuple(), tf.int32, tf.constant_initializer(0), trainable=False)
            self.decr_learning_rate = tf.assign(self.learning_rate, tf.multiply(self.learning_rate, 0.5))
            self.global_epoch_count = tf.get_variable('global_epoch_count', tuple(), tf.int32, tf.constant_initializer(0), trainable=False)
            self.local_epoch_count = tf.get_variable('local_epoch_count', tuple(), tf.int32, tf.constant_initializer(0), trainable=False)
            self.incr_global_epoch_count = tf.assign(self.global_epoch_count, tf.add(self.global_epoch_count, 1))
            self.incr_local_epoch_count = tf.assign(self.local_epoch_count, tf.add(self.local_epoch_count, 1))
            self.reset_local_epoch_count = tf.assign(self.local_epoch_count, 0)

            # these data elements are unordered since the gpu grabs the batches in different orders
            self.tower_grads = [] # average is order invariant
            self.tower_force_grads = [] # yell at yutong for naming this
            self.tower_preds = []
            self.tower_bids = []
            self.tower_l2s = []
            self.tower_mos = []
            self.tower_coord_grads = []
            self.tower_features = []
            self.all_models = []
            self.tower_exp_loss = []
            self.tower_force_rmses = []
            self.parameters = []

            # parameters within a tower are shared.
            with tf.variable_scope(tf.get_variable_scope()):
                for tower_idx, tower_device in enumerate(towers):
                    with tf.device(tower_device):
                        with tf.name_scope("%s_%d" % ("tower", tower_idx)) as scope:

                            with tf.device('/cpu:0'):
                                get_op = queue.dequeue()
                                x_deq, y_deq, z_deq, a_deq, m_deq, labels, bi_deq = get_op[0], get_op[1], get_op[2], get_op[3], get_op[4], get_op[5], get_op[6]

                                dx_deq, dy_deq, dz_deq = get_op[7], get_op[8], get_op[9]

                                self.tower_bids.append(bi_deq)
                                mol_atom_counts = tf.segment_sum(tf.ones_like(m_deq), m_deq)
                                mol_offsets = tf.cumsum(mol_atom_counts, exclusive=True)

                                scatter_idxs, gather_idxs, atom_counts = ani_mod.ani_sort(a_deq)

                                self.tower_mos.append(mol_offsets)

                            with tf.device(tower_device):
                                f0, f1, f2, f3 = ani_mod.featurize(
                                    x_deq,
                                    y_deq,
                                    z_deq,
                                    a_deq,
                                    mol_offsets,
                                    mol_atom_counts,
                                    scatter_idxs,
                                    atom_counts,
                                    name="ani_op_"+str(tower_idx)
                                )
                                feat_size = f0.op.get_attr("feature_size")

                                # TODO: optimize in C++ code directly to avoid reshape
                                f0 = tf.reshape(f0, (-1, feat_size))
                                f1 = tf.reshape(f1, (-1, feat_size))
                                f2 = tf.reshape(f2, (-1, feat_size))
                                f3 = tf.reshape(f3, (-1, feat_size))

                            self.tower_features.append(tf.gather(
                                tf.concat([f0, f1, f2, f3], axis=0),
                                gather_idxs
                            ))

                            tower_model_near = MoleculeNN(
                                type_map=["H", "C", "N", "O"],
                                atom_type_features=[f0, f1, f2, f3],
                                gather_idxs=gather_idxs,
                                layer_sizes=(feat_size,) + layer_sizes,
                                prefix="near_",
                                gaussian_activation=gaussian_activation
                            )

                            # avoid duplicate parameters from later towers since the variables are shared.
                            if tower_idx == 0:
                                self.parameters.extend(tower_model_near.get_parameters())

                            self.all_models.append(tower_model_near)
                            tower_near_energy = tf.segment_sum(tower_model_near.atom_outputs, m_deq)

                            if fit_charges:
                                tower_model_charges = MoleculeNN(
                                    type_map=["H", "C", "N", "O"],
                                    atom_type_features=[f0, f1, f2, f3],
                                    gather_idxs=gather_idxs,
                                    layer_sizes=(feat_size,) + layer_sizes,
                                    prefix="charge_",
                                    gaussian_activation=gaussian_activation
                                )

                                if tower_idx == 0:
                                    self.parameters.extend(tower_model_charges.get_parameters())

                                self.all_models.append(tower_model_charges)
                                tower_charges = tower_model_charges.atom_outputs

                                # (ytz + stevenso): we want to normalize the compute the charge per molecule
                                # note that this only works for *neutral* molecules. For molecules that have a formal charge
                                # we want to specify correct differently, or turn off the normalization entirely.
                                tower_charges_per_mol = tf.segment_sum(tower_charges, m_deq) # per molecule charge
                                tower_charges_per_mol = tf.divide(tower_charges_per_mol, tf.cast(mol_atom_counts, dtype=tf.float32)) # per molecule avg charge
                                tower_charge_correction = tf.gather(tower_charges_per_mol, m_deq) # generate the per atom correction
                                tower_charges = tf.subtract(tower_charges, tower_charge_correction) # zero out the charge

                                tower_far_energy = ani_mod.ani_charge(
                                    x_deq,
                                    y_deq,
                                    z_deq,
                                    tower_charges,
                                    mol_offsets,
                                    mol_atom_counts
                                )
                                tower_pred = tf.add(tower_near_energy, tower_far_energy)
                            else:
                                tower_pred = tower_near_energy

                            tf.get_variable_scope().reuse_variables()

                            self.tower_preds.append(tower_pred)
                            tower_l2 = tf.squared_difference(tower_pred, labels)

                            self.tower_l2s.append(tower_l2)
                            tower_rmse = tf.sqrt(tf.reduce_mean(tower_l2))
                            tower_exp_loss = tf.exp(tf.cast(tower_rmse, dtype=tf.float64))
                            self.tower_exp_loss.append(tower_exp_loss)
                            tower_grad = self.optimizer.compute_gradients(tower_exp_loss)
                            self.tower_grads.append(tower_grad)

                            p_dx, p_dy, p_dz = tf.gradients(tower_pred, [x_deq, y_deq, z_deq])

                            self.tower_coord_grads.append([p_dx, p_dy, p_dz])

                            # forces are the negative of the gradient
                            f_dx, f_dy, f_dz = -p_dx, -p_dy, -p_dz

                            # optionally fit to the forces
                            dx_l2 = tf.pow(f_dx - dx_deq, 2)
                            dy_l2 = tf.pow(f_dy - dy_deq, 2)
                            dz_l2 = tf.pow(f_dz - dz_deq, 2)
                            dx_l2 = tf.sqrt(tf.reduce_mean(dx_l2))
                            dy_l2 = tf.sqrt(tf.reduce_mean(dy_l2))
                            dz_l2 = tf.sqrt(tf.reduce_mean(dz_l2))
                            # (todo): triple check that F = -grad(V)
                            tower_force_rmse = dx_l2 + dy_l2 + dz_l2
                            self.tower_force_rmses.append(tower_force_rmse)
                            tower_force_exp_loss = tf.exp(tf.cast(tower_force_rmse, dtype=tf.float64))
                            tower_force_grad = self.optimizer.compute_gradients(tower_force_exp_loss)
                            self.tower_force_grads.append(tower_force_grad)

            self.best_params = []
            self.save_best_params_ops = []
            self.load_best_params_ops = []

            for var in self.parameters:
                copy_name = "best_"+var.name.split(":")[0]

                copy_shape = var.shape
                copy_type = var.dtype
                var_copy = tf.get_variable(copy_name, copy_shape, copy_type, tf.zeros_initializer, trainable=False)
                self.best_params.append(var_copy)
                self.save_best_params_ops.append(tf.assign(var_copy, var))
                self.load_best_params_ops.append(tf.assign(var, var_copy))

            def tower_grads(grads):
                apply_gradient_op = self.optimizer.apply_gradients(average_gradients(grads), global_step=self.global_step)
                variable_averages = tf.train.ExponentialMovingAverage(0.9999, self.global_step)
                variables_averages_op = variable_averages.apply(tf.trainable_variables())
                return tf.group(apply_gradient_op, variables_averages_op)

            self.train_op = tower_grads(self.tower_grads)

            # if fit_forces:
            self.train_op_forces = tower_grads(self.tower_force_grads)

        ws = self._weight_matrices()
        max_norm_ops = []
        for w in ws:
            max_norm_ops.append(tf.assign(w, tf.clip_by_norm(w, 3.0, axes=1)))
        self.max_norm_ops = max_norm_ops

        self.unordered_l2s = tf.squeeze(tf.concat(self.tower_l2s, axis=0))
        #self.unordered_l2s += l2_norm_k * tf.norm(ws) # one way to enforce an l2 norm

        self.global_initializer_op = tf.global_variables_initializer()
        self.saver = tf.train.Saver()


    def initialize(self):
        """
        Randomly initialize the parameters in the trainer's underlying model.
        """
        self.sess.run(self.global_initializer_op)

    def save_best_params(self):
        """
        Copy the current model's trainable parameters as the best so far.
        """
        self.sess.run(self.save_best_params_ops)

    def load_best_params(self):
        """
        Restore the current model's parameters from the best found so far.
        """
        self.sess.run(self.load_best_params_ops)

    def save(self, save_dir):
        """
        Save the entire model to a given directory.

        Parameters
        ----------
        save_dir: str
            Path of the save_dir. If the path does not exist then it will
            be created automatically.

        """
        if not os.path.exists(save_dir):
            os.makedirs(save_dir)
        save_path = os.path.join(save_dir, "model.ckpt")
        self.saver.save(self.sess, save_path)

    def load(self, save_dir):
        """
        Load an existing model from an existing directory and initialize
        the trainer's Session variables.

        Parameters
        ----------
        save_dir: str
            Directory containing the checkpoint file. This should be the same
            as what was passed into save().

        .. note:: It is expected that this directory exists.

        """
        save_path = os.path.join(save_dir, "model.ckpt")
        self.saver.restore(self.sess, save_path)

    def _weight_matrices(self):
        weights = []
        # vars are always shared so we can just grab them by the first tower
        for ann in self.all_models[0].anns:
            for W in ann.Ws:
                weights.append(W)
        return weights

    def _biases(self):
        biases = []
        for ann in self.all_models[0].anns:
            for b in ann.bs:
                biases.append(b)
        return biases

    def get_train_op_rmse(self):
        return self.train_op_rmse

    def get_train_op_exp(self):
        return self.train_op_exp

    def get_loss_op(self):
        return self.exp_loss

    def eval_abs_rmse(self, dataset, batch_size=1024):
        test_l2s = self.feed_dataset(dataset, shuffle=False, target_ops=[self.unordered_l2s], batch_size=batch_size)
        return np.sqrt(np.mean(flatten_results(test_l2s))) * HARTREE_TO_KCAL_PER_MOL

    def coordinate_gradients(self, dataset, batch_size=1024):
        """
        Compute gradients for a dataset.

        Parameters
        ----------
        dataset: khan.RawDataset
            Dataset from which we predict from.

        batch_size: int (optional)
            Size of each batch used during prediction.

        Returns
        -------
        list of gradients
            Returns a list of num_atoms x 3 gradients for each molecule

        """
        results = self.feed_dataset(dataset, shuffle=False, target_ops=[self.tower_coord_grads, self.tower_mos, self.tower_bids], batch_size=batch_size)

        for (grad, mo, tids) in results:
            bidxs = np.argsort(tids)
            sorted_grads = np.take(grad, bidxs, axis=0)
            sorted_mos = np.take(mo, bidxs, axis=0)

            for (mo, grad_all) in zip(sorted_mos, sorted_grads):
                # mo is an exclusive prefix sum so the first element is zero
                mo = mo[1:]
                grad_x, grad_y, grad_z = grad_all
                grad_xs = np.split(grad_x, mo)
                grad_ys = np.split(grad_y, mo)
                grad_zs = np.split(grad_z, mo)
                for x,y,z in zip(grad_xs, grad_ys, grad_zs):
                    grad_xyz = np.vstack([x,y,z]).transpose()
                    yield grad_xyz


    def featurize(self, dataset, batch_size=1024):
        """
        Featurize a given dataset.

        Parameters
        ----------
        dataset: khan.RawDataset
            Dataset used for featurization.

        batch_size: int (optional)
            Size of each batch.

        Returns
        -------
        list of np.ndarray
            Returns a list of numpy array corresponding to the features
            of each molecule in the dataset.

        """

        results = self.feed_dataset(dataset, shuffle=False, target_ops=[self.tower_features, self.tower_mos, self.tower_bids], batch_size=batch_size)

        for (feats, mos, tids) in results:
            bidxs = np.argsort(tids)
            sorted_mos = np.take(mos, bidxs, axis=0)
            sorted_feats = np.take(feats, bidxs, axis=0)

            for (mo, feat) in zip(sorted_mos, sorted_feats):
                # mo is an exclusive prefix sum so the first element is zero
                mo = mo[1:]
                feats = np.split(feat, mo)
                for f in feats:
                    yield f


    def predict(self, dataset, batch_size=1024):
        """
        Infer y-values given a dataset.

        Parameters
        ----------
        dataset: khan.RawDataset
            Dataset from which we predict from.

        batch_size: int (optional)
            Size of each batch used during prediction.

        Returns
        -------
        list of floats
            Returns a list of predicted [y0, y1, y2...] in the same order as the dataset Xs [x0, x1, x2...]

        """
        results = self.feed_dataset(dataset, shuffle=False, target_ops=[self.tower_preds, self.tower_bids], batch_size=batch_size)
        ordered_ys = []
        for (ys, ids) in results:
            sorted_ys = np.take(ys, np.argsort(ids), axis=0)
            ordered_ys.extend(np.concatenate(sorted_ys, axis=0))
        return ordered_ys

    def eval_eh_rmse(self, dataset, group_ys, batch_size=1024):
        ordered_ys = self.predict(dataset, batch_size)
        return ed_harder_rmse(group_ys, ordered_ys) * HARTREE_TO_KCAL_PER_MOL

    def feed_dataset(self,
        dataset,
        shuffle,
        target_ops,
        batch_size,
        before_hooks=None):
        """
        Feed a dataset into the trainer under arbitrary ops.

        Params
        ------
        dataset: khan.RawDataset
            Input dataset that may or may not have y-values depending on the target_ops

        shuffle: bool
            Whether or not we randomly shuffle the data before feeding.

        target_ops: list of tf.Tensors
            tf.Tensors for which we wish to obtain values for.

        batch_size: int
            Size of the batch for which we iterate the dataset over.

        hooks: list of tf.Ops
            List of tensorflow ops which we run before every batch. Note that currently
            these ops must have no feed_dict dependency.

        Returns
        -------
        A generator that yields results of the specified op in increments of batch_size.

        .. note:: You must ensure that resulting generator is fully iterated over to ensure
        proper terminating of the submission threads. Furthermore, the resulting iterable
        should be as non-blocking as possible, since flushing of the queue assumes that the
        results are consumed asap.

        """

        def submitter():

            accum = 0
            g_b_idx = 0

            # for i in range(self.num_gpus):

            # suppose we have 4 gpus and 5 batches
            # the distribution schedule is as follows:
            # gpu   0 1 2 3
            # bid0  1 1 1 1
            # bid1  1 0 0 0

            # suppose we have 3 gpus and 5 batches
            # the distribution schedule is as follows:
            # gpu   0 1 2
            # bid0  1 1 1
            # bid1  1 1 0

            try:

                n_batches = dataset.num_batches(batch_size)

                for b_idx, (mol_xs, mol_idxs, mol_yts, mol_grads) in enumerate(dataset.iterate(batch_size=batch_size, shuffle=shuffle)):
                    atom_types = (mol_xs[:, 0]).astype(np.int32)
                    if before_hooks:
                        self.sess.run(before_hooks)

                    feed_dict = {
                        self.x_enq: mol_xs[:, 1],
                        self.y_enq: mol_xs[:, 2],
                        self.z_enq: mol_xs[:, 3],
                        self.a_enq: atom_types,
                        self.m_enq: mol_idxs,
                        self.yt_enq: mol_yts,
                        self.bi_enq: b_idx
                    }

                    # print("XS", mol_xs, mol_grads)

                    if mol_grads is not None:
                        feed_dict[self.force_enq_x] = mol_grads[:, 0]
                        feed_dict[self.force_enq_y] = mol_grads[:, 1]
                        feed_dict[self.force_enq_z] = mol_grads[:, 2]
                    else:
                        num_mols = mol_xs.shape[0]
                        feed_dict[self.force_enq_x] = np.zeros((num_mols, 0), dtype=np.float32)
                        feed_dict[self.force_enq_y] = np.zeros((num_mols, 0), dtype=np.float32)
                        feed_dict[self.force_enq_z] = np.zeros((num_mols, 0), dtype=np.float32)

                    self.sess.run(self.put_op, feed_dict=feed_dict)

                    g_b_idx += 1

                # division across multiple towers
                remainder = n_batches % self.num_towers
                if remainder:
                    for _ in range(self.num_towers - remainder):
                        if before_hooks:
                            self.sess.run(before_hooks)

                        feed_dict = {
                            self.x_enq: np.zeros((0, 1), dtype=np.float32),
                            self.y_enq: np.zeros((0, 1), dtype=np.float32),
                            self.z_enq: np.zeros((0, 1), dtype=np.float32),
                            self.a_enq: np.zeros((0,), dtype=np.int32),
                            self.m_enq: np.zeros((0,), dtype=np.int32),
                            self.yt_enq: np.zeros((0,)),
                            self.bi_enq: b_idx,
                        }

                        # if mol_grads is not None:
                        feed_dict[self.force_enq_x] = np.zeros((0, 1), dtype=np.float32)
                        feed_dict[self.force_enq_y] = np.zeros((0, 1), dtype=np.float32)
                        feed_dict[self.force_enq_z] = np.zeros((0, 1), dtype=np.float32)

                        self.sess.run(self.put_op, feed_dict=feed_dict)
                        b_idx += 1

            except Exception as e:
                print("QueueError:", e)

        executor = ThreadPoolExecutor(4)
        executor.submit(submitter)

        n_tower_batches = -(-dataset.num_batches(batch_size=batch_size) // self.num_towers)

        for i in range(n_tower_batches):
            yield self.sess.run(target_ops)<|MERGE_RESOLUTION|>--- conflicted
+++ resolved
@@ -173,11 +173,7 @@
         towers,
         layer_sizes=(128, 128, 64, 8, 1),
         fit_charges=False,
-<<<<<<< HEAD
         gaussian_activation=False
-=======
-        # fit_forces=False,
->>>>>>> ef1da71a
     ):
         """
         A queue-enabled multi-gpu trainer. Construction of this class will also
@@ -246,12 +242,15 @@
 
         with tf.device('/cpu:0'):
 
-            self.learning_rate = tf.get_variable('learning_rate', tuple(), tf.float32, tf.constant_initializer(1e-4), trainable=False)
-<<<<<<< HEAD
+            self.learning_rate = tf.get_variable(
+                'learning_rate',
+                tuple(),
+                tf.float32,
+                tf.constant_initializer(1e-4),
+                trainable=False
+            )
+
             self.optimizer = NadamOptimizer(
-=======
-            self.optimizer = tf.train.AdamOptimizer(
->>>>>>> ef1da71a
                     learning_rate=self.learning_rate,
                     beta1=0.9,
                     beta2=0.999,
