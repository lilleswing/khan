import tensorflow as tf
import functools
<<<<<<< HEAD

DEFAULT_ACTIVATION = "CELU"
=======
import sys
import inspect
>>>>>>> 1e270d68

# collection of useful activation functions
# (ytz tip): use functools.partial if you need to fill-in the kwargs
def get_fn_by_name(fn_name, *args):
    """
    Get an activation function by name using default parameters.

    Example usage:

    afn = activations.get_fn_by_name("celu") # default alpha=0.1
    afn = activations.get_fn_by_name("celu", 0.2) # override
    afn = activations.get_fn_by_name("normal", 0.5, 0.2) # extra mean, std

    Parameters
    ----------
    fn_name: str
        Name of the function to retrieve. eg. "celu" will return this
        module's celu function.

    args: extra fn arguments
        Optional arguments (non-keyword) to be passed into the function.

    ..note:: This is mainly used when you need to dynamically switch
        activation functions for things like hyperparameter smashing via
        the command line. This is not recommend for production use.

    """
    this_mod = sys.modules[__name__]
    fn = getattr(this_mod, fn_name)
    return functools.partial(fn, *args)

def get_all_fn_names():
    """
    Return a list of names of all defined activation functions in
    this file.

    Returns
    -------
    list of str
        List of names of activation functions.

    ..note:: This is mainly used when you need to dynamically switch
        activation functions for things like hyperparameter smashing via
        the command line. This is not recommend for production use.

    """
    all_names = []
    for fn_name, fn_handle in inspect.getmembers(sys.modules[__name__], inspect.isfunction):
        if fn_name[:4] == "get_":
            continue
        all_names.append(fn_name)
    return all_names

# Note to maintainers: do not prefix your activation functions with the
# get_ string. This prefix is used by the get_all_activation_fn_names
# to strip out utility functions.

def celu(A, alpha=0.1):
    posA = tf.cast(tf.greater_equal(A, 0), A.dtype) * A
    negA = tf.cast(tf.less(A, 0), A.dtype) * A
    return posA + alpha * (tf.exp(negA/alpha) - 1)

def normal(A, mean=0.0, std=1.0):
    return tf.exp(-tf.pow((A - mean)/std, 2)/2.0)

def gaussian(A):
<<<<<<< HEAD
	return tf.exp(-1*tf.pow(A, 2))

def softplus(A, shift=0.69314718056):
    return tf.nn.softplus(A) - shift

ACTIVATION_FUNCTIONS = {
    "CELU": celu,
    "SELU": tf.nn.selu,
    "LEAKY_RELU": functools.partial(tf.nn.leaky_relu, alpha=0.2),
    "GAUSSIAN": gaussian,
    "SOFTPLUS": softplus
}
=======
    return tf.exp(-1*tf.pow(A, 2))
>>>>>>> 1e270d68
<|MERGE_RESOLUTION|>--- conflicted
+++ resolved
@@ -1,12 +1,7 @@
 import tensorflow as tf
 import functools
-<<<<<<< HEAD
-
-DEFAULT_ACTIVATION = "CELU"
-=======
 import sys
 import inspect
->>>>>>> 1e270d68
 
 # collection of useful activation functions
 # (ytz tip): use functools.partial if you need to fill-in the kwargs
@@ -73,19 +68,7 @@
     return tf.exp(-tf.pow((A - mean)/std, 2)/2.0)
 
 def gaussian(A):
-<<<<<<< HEAD
-	return tf.exp(-1*tf.pow(A, 2))
+    return tf.exp(-1*tf.pow(A, 2))
 
 def softplus(A, shift=0.69314718056):
     return tf.nn.softplus(A) - shift
-
-ACTIVATION_FUNCTIONS = {
-    "CELU": celu,
-    "SELU": tf.nn.selu,
-    "LEAKY_RELU": functools.partial(tf.nn.leaky_relu, alpha=0.2),
-    "GAUSSIAN": gaussian,
-    "SOFTPLUS": softplus
-}
-=======
-    return tf.exp(-1*tf.pow(A, 2))
->>>>>>> 1e270d68
