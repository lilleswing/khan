import tensorflow as tf
import numpy as np

class AtomNN():

<<<<<<< HEAD
    def __init__(self, features, layer_sizes, precision, atom_type="", prefix=""):
=======
    def __init__(self, features, layer_sizes, atom_type="", prefix="", gaussian_activation=False):
>>>>>>> 78253504
        """
        Construct a Neural Network used to compute energies of atoms.

        Parameters
        ----------
        features: tf.Tensor
            A batch of atom features.

        layer_sizes: list of ints
            A collection of layers denoting neural network layer architecture. The
            0th layer should be the size of the features, while the last layer must
            be exactly of size 1.

        precision: tf.dtype
            Should be either tf.float32 or tf.float64        

        atom_type: str
            The type of atom we're 

        """
        assert (precision is tf.float32) or (precision is tf.float64)

        assert layer_sizes[-1] == 1

        self.features = features
        self.Ws = []
        self.bs = []
        self.As = [features] # neurons
        self.atom_type = atom_type

        # self.alpha = tf.get_variable(prefix+'_'+atom_type+'_alpha', tuple(), tf.float32, tf.constant_initializer(0.1), trainable=False)

        for idx in range(1, len(layer_sizes)):
            x, y = layer_sizes[idx-1], layer_sizes[idx] # input/output
            print('Layer', idx, 'input/output size', x, y)
            name = "_"+atom_type+"_"+str(x)+"x"+str(y)+"_l"+str(idx)

            with tf.device('/cpu:0'):
                W = tf.get_variable(
                    prefix+"W"+name,
                    (x, y),
                    precision,
                    #tf.truncated_normal_initializer(mean=0, stddev=1.0/x**0.5), #(1.0/x**0.5 if idx<len(layer_sizes)-1 else 0.01/x**0.5) ),
                    tf.random_normal_initializer(mean=0, stddev=(2.0/(x+y))**0.5), # maybe a better spread of params without truncation - bad to have any the same, because symmetry could make networks hard to train. max_norm=1.0 should keep the starting error vaguely under control. 
                    trainable=True
                )
                b = tf.get_variable(
                    prefix+"b"+name,
                    (y),
                    precision,
                    tf.zeros_initializer,
                    trainable=True
                )

            A = tf.matmul(self.As[-1], W) + b
            if idx != len(layer_sizes) - 1: # nonlinear activation functions on all layers except last
<<<<<<< HEAD
                #A = tf.nn.selu(A) # "self-normalizing exponential" activation
                #A = tf.nn.leaky_relu(A, alpha=0.2) # leaky RELU activation
                #A = A * tf.nn.sigmoid(A) # "swish" activation
                #A += (tf.sqrt(A**2+1) - 1)*0.5 # "bent identity" activation function (like smooth leaky relu - unbounded, unlike ELU)
                #A = tf.exp(-self.freq * A**2) # Gaussian activation
                #A = tf.sin(A)
                #A = tf.nn.elu(A) # ELU, kind of like RELU but smooth
                #if idx > 1: A = tf.nn.dropout(A, 0.9) # dropout
=======
                if gaussian_activation:
                    A = tf.exp(-1*tf.pow(A, 2))
                else:
                    A = tf.nn.leaky_relu(A, alpha=0.2) # leaky RELU activation
>>>>>>> 78253504
                #A = tf.add( tf.nn.leaky_relu(A, alpha=0.2), tf.truncated_normal(shape=[y], stddev=0.001) ) # noisy leaky RELU
                #A = tf.multiply( tf.nn.leaky_relu(A, alpha=0.2), tf.truncated_normal(shape=[y], mean=1.0, stddev=0.01) )
                # CELU activation
                posA = tf.cast(tf.greater_equal(A,0), precision) * A
                negA = tf.cast(tf.less(A,0), precision) * A
                alpha = 0.1
                A = posA + alpha * ( tf.exp(negA/alpha) - 1 )

            self.Ws.append(W)
            self.bs.append(b)
            self.As.append(A)

    def get_parameters(self):
        return self.Ws + self.bs

    def atom_energies(self):
        """
        Generate one layer in the atomic differentiated dense structure.
        
        Parameters
        ----------
        batch_atom_features: tf.Tensor
            A tensor of shape (num_atoms, feature_size) representing a collection of atomic
            energies to be evaluated.

        Returns
        -------
        tf.Tensor
            A tensor of shape (num_atoms,) of computed energies

        """
        return self.As[-1]

def mnn_staging():

    x_enq = tf.placeholder(dtype=tf.float32)
    y_enq = tf.placeholder(dtype=tf.float32)
    z_enq = tf.placeholder(dtype=tf.float32)
    a_enq = tf.placeholder(dtype=tf.int32)
    m_enq = tf.placeholder(dtype=tf.int32)
    si_enq = tf.placeholder(dtype=tf.int32)
    gi_enq = tf.placeholder(dtype=tf.int32)
    ac_enq = tf.placeholder(dtype=tf.int32)
    y_trues = tf.placeholder(dtype=tf.float32)

    staging = tf.contrib.staging.StagingArea(
        capacity=10, dtypes=[
            tf.float32,  # Xs
            tf.float32,  # Ys
            tf.float32,  # Zs
            tf.int32,    # As
            tf.int32,    # mol ids
            tf.int32,    # scatter idxs
            tf.int32,    # gather  idxs
            tf.int32,    # atom counts
            tf.float32   # Y TRUEss
        ])

    put_op = staging.put([x_enq, y_enq, z_enq, a_enq, m_enq, si_enq, gi_enq, ac_enq, y_trues])
    get_op = staging.get()

    return [
        (x_enq,     y_enq,     z_enq,     a_enq,     m_enq,     si_enq,    gi_enq,    ac_enq,    y_trues),
        get_op,
        # (get_op[0], get_op[1], get_op[2], get_op[3], get_op[4], get_op[5], get_op[6], get_op[7], get_op[8]),
        put_op
    ]


class MoleculeNN():

    def __init__(
        self,
        type_map,
        atom_type_features,
        gather_idxs,
        layer_sizes,
<<<<<<< HEAD
        precision,
        prefix):
=======
        prefix,
        gaussian_activation):
>>>>>>> 78253504
        """
        Construct a molecule neural network that can predict energies of batches of molecules.

        Parameters
        ----------
        type_map: list of str
            Maximum number of atom types. Eg: ["H", "C", "N", "O"]

        atom_type_features: list of tf.Tensors
            Features for each atom_type.

        gather_idxs: tf.Tensor
            Tensor of shape (num_atoms,) of dtype int32 such that a[gather_idx[i]] = original_pos

        mol_idxs: tf.Tensor
            Tensor of shape (num_atoms,) of dtype int32 such that mol[i] is the molecule index in the
            gathered atom list.

        layer_sizes: list of ints
            See documentation of AtomNN for details.

        """

        max_atom_types = len(type_map)
        atom_type_nrgs = [] # len of type-map, one batch of energies for each atom_type
        self.feats = atom_type_features
        self.anns = []

        for type_idx, atom_type in enumerate(type_map):
<<<<<<< HEAD
            ann = AtomNN(atom_type_features[type_idx], layer_sizes, precision, atom_type, prefix)
=======
            ann = AtomNN(atom_type_features[type_idx], layer_sizes, atom_type, prefix, gaussian_activation)
>>>>>>> 78253504
            self.anns.append(ann)
            atom_type_nrgs.append(ann.atom_energies())

        self.atom_outputs = tf.gather(tf.concat(atom_type_nrgs, axis=0), gather_idxs)
        self.atom_outputs = tf.reshape(self.atom_outputs, (-1, )) # (batch_size,)
        # self.mol_nrgs = tf.reshape(tf.segment_sum(self.atom_nrgs, mol_idxs), (-1,))

    def get_parameters(self):
        all_params = []
        for a in self.anns:
            all_params.extend(a.get_parameters())
        return all_params

    def predict_op(self):
        """
        Compute molecular energies for a batch of molecules.

        Parameters
        ----------
        batched_atom_features: tf.Tensor
            A tensor of atom features.

        offsets: tf.Tensor
            Tensor of shape (None, 2), where rank 1 indicates the start and end such that
            batched_atom_features[start:end, :] is a featurized molecule.

        Returns
        -------
        tf.Tensor
            A tensor of shape (num_mols,) of dtype tf.float32 representing the predicted
            energy of the molecule.

        """
        return self.mol_nrgs<|MERGE_RESOLUTION|>--- conflicted
+++ resolved
@@ -3,11 +3,7 @@
 
 class AtomNN():
 
-<<<<<<< HEAD
     def __init__(self, features, layer_sizes, precision, atom_type="", prefix=""):
-=======
-    def __init__(self, features, layer_sizes, atom_type="", prefix="", gaussian_activation=False):
->>>>>>> 78253504
         """
         Construct a Neural Network used to compute energies of atoms.
 
@@ -64,7 +60,6 @@
 
             A = tf.matmul(self.As[-1], W) + b
             if idx != len(layer_sizes) - 1: # nonlinear activation functions on all layers except last
-<<<<<<< HEAD
                 #A = tf.nn.selu(A) # "self-normalizing exponential" activation
                 #A = tf.nn.leaky_relu(A, alpha=0.2) # leaky RELU activation
                 #A = A * tf.nn.sigmoid(A) # "swish" activation
@@ -73,17 +68,11 @@
                 #A = tf.sin(A)
                 #A = tf.nn.elu(A) # ELU, kind of like RELU but smooth
                 #if idx > 1: A = tf.nn.dropout(A, 0.9) # dropout
-=======
-                if gaussian_activation:
-                    A = tf.exp(-1*tf.pow(A, 2))
-                else:
-                    A = tf.nn.leaky_relu(A, alpha=0.2) # leaky RELU activation
->>>>>>> 78253504
                 #A = tf.add( tf.nn.leaky_relu(A, alpha=0.2), tf.truncated_normal(shape=[y], stddev=0.001) ) # noisy leaky RELU
                 #A = tf.multiply( tf.nn.leaky_relu(A, alpha=0.2), tf.truncated_normal(shape=[y], mean=1.0, stddev=0.01) )
                 # CELU activation
-                posA = tf.cast(tf.greater_equal(A,0), precision) * A
-                negA = tf.cast(tf.less(A,0), precision) * A
+                posA = tf.cast(tf.greater_equal(A, 0), precision) * A
+                negA = tf.cast(tf.less(A, 0), precision) * A
                 alpha = 0.1
                 A = posA + alpha * ( tf.exp(negA/alpha) - 1 )
 
@@ -156,13 +145,8 @@
         atom_type_features,
         gather_idxs,
         layer_sizes,
-<<<<<<< HEAD
         precision,
         prefix):
-=======
-        prefix,
-        gaussian_activation):
->>>>>>> 78253504
         """
         Construct a molecule neural network that can predict energies of batches of molecules.
 
@@ -192,11 +176,7 @@
         self.anns = []
 
         for type_idx, atom_type in enumerate(type_map):
-<<<<<<< HEAD
             ann = AtomNN(atom_type_features[type_idx], layer_sizes, precision, atom_type, prefix)
-=======
-            ann = AtomNN(atom_type_features[type_idx], layer_sizes, atom_type, prefix, gaussian_activation)
->>>>>>> 78253504
             self.anns.append(ann)
             atom_type_nrgs.append(ann.atom_energies())
 
