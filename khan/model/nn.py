import tensorflow as tf
import numpy as np

class AtomNN():

    def __init__(self, features, layer_sizes, atom_type="", prefix=""):
        """
        Construct a Neural Network used to compute energies of atoms.

        Parameters
        ----------
        features: tf.Tensor
            A batch of atom features.

        layer_sizes: list of ints
            A collection of layers denoting neural network layer architecture. The
            0th layer should be the size of the features, while the last layer must
            be exactly of size 1.

        activation_fns: list of functions
            A list of activation

        atom_type: str
            The type of atom we're 

        """

        assert layer_sizes[-1] == 1

        self.features = features
        self.Ws = []
        self.bs = []
        self.As = [features] # neurons
        self.atom_type = atom_type

        for idx in range(1, len(layer_sizes)):
            x, y = layer_sizes[idx-1], layer_sizes[idx] # input/output
            name = "_"+atom_type+"_"+str(x)+"x"+str(y)+"_l"+str(idx)

            with tf.device('/cpu:0'):
                W = tf.get_variable(
                    prefix+"W"+name,
                    (x, y),
                    np.float32,
<<<<<<< HEAD
                    #tf.random_uniform_initializer(minval=-0.1, maxval=0.1),
                    tf.random_normal_initializer(stddev=0.1),
=======
                    # tf.random_normal_initializer(mean=0, stddev=1.0/x),
                    tf.random_normal_initializer(mean=0, stddev=0.1),
>>>>>>> 5c439b81
                    trainable=True
                )
                b = tf.get_variable(
                    prefix+"b"+name,
                    (y),
                    np.float32,
                    #tf.zeros_initializer,
                    tf.random_normal_initializer(stddev=0.01),
                    trainable=True
                )
            #if idx != len(layer_sizes) - 1:
            W = tf.clip_by_norm(W, 1.0, axes=1)
            A = tf.matmul(self.As[-1], W) + b
<<<<<<< HEAD
            if idx != len(layer_sizes) - 1: # nonlinear activation functions on all layers except last
                A = tf.nn.leaky_relu(A, alpha=0.2) # leaky RELU activation
                #A = tf.add( tf.nn.leaky_relu(A, alpha=0.2), tf.truncated_normal(shape=[y], stddev=0.001) ) # noisy leaky RELU
                #A = tf.multiply( tf.nn.leaky_relu(A, alpha=0.2), tf.truncated_normal(shape=[y], mean=1.0, stddev=0.01) )
                #A = tf.nn.relu(A)
		# A = tf.exp(-1*tf.pow(A, 2)) # Gaussian activation
=======
            if idx != len(layer_sizes) - 1:

                # A = tf.exp(-1*tf.pow(A, 2)) 
                A = tf.nn.leaky_relu(A)

                # A = tf.exp(-A * A)
>>>>>>> 5c439b81

            self.Ws.append(W)
            self.bs.append(b)
            self.As.append(A)

    def atom_energies(self):
        """
        Generate one layer in the atomic differentiated dense structure.
        
        Parameters
        ----------
        batch_atom_features: tf.Tensor
            A tensor of shape (num_atoms, feature_size) representing a collection of atomic
            energies to be evaluated.

        Returns
        -------
        tf.Tensor
            A tensor of shape (num_atoms,) of computed energies

        """
        return self.As[-1]

def mnn_staging():

    x_enq = tf.placeholder(dtype=tf.float32)
    y_enq = tf.placeholder(dtype=tf.float32)
    z_enq = tf.placeholder(dtype=tf.float32)
    a_enq = tf.placeholder(dtype=tf.int32)
    m_enq = tf.placeholder(dtype=tf.int32)
    si_enq = tf.placeholder(dtype=tf.int32)
    gi_enq = tf.placeholder(dtype=tf.int32)
    ac_enq = tf.placeholder(dtype=tf.int32)
    y_trues = tf.placeholder(dtype=tf.float32)

    staging = tf.contrib.staging.StagingArea(
        capacity=10, dtypes=[
            tf.float32,  # Xs
            tf.float32,  # Ys
            tf.float32,  # Zs
            tf.int32,    # As
            tf.int32,    # mol ids
            tf.int32,    # scatter idxs
            tf.int32,    # gather  idxs
            tf.int32,    # atom counts
            tf.float32   # Y TRUEss
        ])

    put_op = staging.put([x_enq, y_enq, z_enq, a_enq, m_enq, si_enq, gi_enq, ac_enq, y_trues])
    get_op = staging.get()

    return [
        (x_enq,     y_enq,     z_enq,     a_enq,     m_enq,     si_enq,    gi_enq,    ac_enq,    y_trues),
        get_op,
        # (get_op[0], get_op[1], get_op[2], get_op[3], get_op[4], get_op[5], get_op[6], get_op[7], get_op[8]),
        put_op
    ]


class MoleculeNN():

    def __init__(
        self,
        type_map,
        atom_type_features,
        gather_idxs,
        layer_sizes,
        prefix):
        """
        Construct a molecule neural network that can predict energies of batches of molecules.

        Parameters
        ----------
        type_map: list of str
            Maximum number of atom types. Eg: ["H", "C", "N", "O"]

        atom_type_features: list of tf.Tensors
            Features for each atom_type.

        gather_idxs: tf.Tensor
            Tensor of shape (num_atoms,) of dtype int32 such that a[gather_idx[i]] = original_pos

        mol_idxs: tf.Tensor
            Tensor of shape (num_atoms,) of dtype int32 such that mol[i] is the molecule index in the
            gathered atom list.

        layer_sizes: list of ints
            See documentation of AtomNN for details.

        """

        max_atom_types = len(type_map)
        atom_type_nrgs = [] # len of type-map, one batch of energies for each atom_type
        self.feats = atom_type_features
        self.anns = []

        for type_idx, atom_type in enumerate(type_map):
            ann = AtomNN(atom_type_features[type_idx], layer_sizes, atom_type, prefix)
            self.anns.append(ann)
            atom_type_nrgs.append(ann.atom_energies())

        self.atom_outputs = tf.gather(tf.concat(atom_type_nrgs, axis=0), gather_idxs)
        # self.mol_nrgs = tf.reshape(tf.segment_sum(self.atom_nrgs, mol_idxs), (-1,))

    # def atom_outputs(self):
        # return self.atom_outputs

    def predict_op(self):
        """
        Compute molecular energies for a batch of molecules.

        Parameters
        ----------
        batched_atom_features: tf.Tensor
            A tensor of atom features.

        offsets: tf.Tensor
            Tensor of shape (None, 2), where rank 1 indicates the start and end such that
            batched_atom_features[start:end, :] is a featurized molecule.

        Returns
        -------
        tf.Tensor
            A tensor of shape (num_mols,) of dtype tf.float32 representing the predicted
            energy of the molecule.

        """
        return self.mol_nrgs<|MERGE_RESOLUTION|>--- conflicted
+++ resolved
@@ -42,13 +42,10 @@
                     prefix+"W"+name,
                     (x, y),
                     np.float32,
-<<<<<<< HEAD
                     #tf.random_uniform_initializer(minval=-0.1, maxval=0.1),
-                    tf.random_normal_initializer(stddev=0.1),
-=======
+                    #tf.random_normal_initializer(stddev=0.1),
                     # tf.random_normal_initializer(mean=0, stddev=1.0/x),
                     tf.random_normal_initializer(mean=0, stddev=0.1),
->>>>>>> 5c439b81
                     trainable=True
                 )
                 b = tf.get_variable(
@@ -62,21 +59,10 @@
             #if idx != len(layer_sizes) - 1:
             W = tf.clip_by_norm(W, 1.0, axes=1)
             A = tf.matmul(self.As[-1], W) + b
-<<<<<<< HEAD
             if idx != len(layer_sizes) - 1: # nonlinear activation functions on all layers except last
                 A = tf.nn.leaky_relu(A, alpha=0.2) # leaky RELU activation
                 #A = tf.add( tf.nn.leaky_relu(A, alpha=0.2), tf.truncated_normal(shape=[y], stddev=0.001) ) # noisy leaky RELU
                 #A = tf.multiply( tf.nn.leaky_relu(A, alpha=0.2), tf.truncated_normal(shape=[y], mean=1.0, stddev=0.01) )
-                #A = tf.nn.relu(A)
-		# A = tf.exp(-1*tf.pow(A, 2)) # Gaussian activation
-=======
-            if idx != len(layer_sizes) - 1:
-
-                # A = tf.exp(-1*tf.pow(A, 2)) 
-                A = tf.nn.leaky_relu(A)
-
-                # A = tf.exp(-A * A)
->>>>>>> 5c439b81
 
             self.Ws.append(W)
             self.bs.append(b)
