--- conflicted
+++ resolved
@@ -1,7 +1,6 @@
 import math
 
 import numpy as np
-from numpy.random import uniform
 import tensorflow as tf
 
 class RawDataset():
@@ -116,7 +115,7 @@
         """
         return math.ceil(self.num_mols() / batch_size)
 
-    def iterate(self, batch_size, shuffle, fuzz=0.0):
+    def iterate(self, batch_size, shuffle, fuzz=None):
         """
         Generate batches of data of a fixed size.
 
@@ -128,6 +127,9 @@
         shuffle: bool
             If True then we do complete mixing of the dataset, else a stable consecutive
             ordering is assumed.
+
+        fuzz: float or None
+            If fuzz is not None 
 
         Yields
         ------
@@ -161,18 +163,15 @@
             mol_yts = None
             mol_grads = None
 
-            if fuzz:
-                mol_Xs[:, 1] += uniform(-fuzz, fuzz, mol_Xs[:, 1].shape) # fuzz the xyz coords
-                mol_Xs[:, 2] += uniform(-fuzz, fuzz, mol_Xs[:, 2].shape) # fuzz the xyz coords
-                mol_Xs[:, 3] += uniform(-fuzz, fuzz, mol_Xs[:, 3].shape) # fuzz the xyz coords
+            if fuzz is not None:
+                mol_Xs[:, 1] += np.random.uniform(-fuzz, fuzz, mol_Xs[:, 1].shape) # fuzz the xyz coords
+                mol_Xs[:, 2] += np.random.uniform(-fuzz, fuzz, mol_Xs[:, 2].shape) # fuzz the xyz coords
+                mol_Xs[:, 3] += np.random.uniform(-fuzz, fuzz, mol_Xs[:, 3].shape) # fuzz the xyz coords
 
             if self.all_ys is not None:
                 mol_yts = []
                 for p_idx in perm[s_m_idx:e_m_idx]:
                     mol_yts.append(self.all_ys[p_idx])
-<<<<<<< HEAD
-            yield mol_Xs, mol_ids, mol_yts
-=======
 
             if self.all_grads is not None:
                 mol_grads = []
@@ -181,5 +180,4 @@
                 
                 mol_grads = np.concatenate(mol_grads, axis=0)
 
-            yield mol_Xs, mol_ids, mol_yts, mol_grads
->>>>>>> da34882f
+            yield mol_Xs, mol_ids, mol_yts, mol_grads