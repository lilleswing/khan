--- conflicted
+++ resolved
@@ -40,15 +40,9 @@
             os.path.join(data_dir, "ani_gdb_s03.h5"),
             os.path.join(data_dir, "ani_gdb_s04.h5"),
             os.path.join(data_dir, "ani_gdb_s05.h5"),
-<<<<<<< HEAD
             os.path.join(data_dir, "ani_gdb_s06.h5"),
             os.path.join(data_dir, "ani_gdb_s07.h5"),
             os.path.join(data_dir, "ani_gdb_s08.h5"),
-=======
-            #os.path.join(data_dir, "ani_gdb_s06.h5"),
-            #os.path.join(data_dir, "ani_gdb_s07.h5"),
-            #os.path.join(data_dir, "ani_gdb_s08.h5"),
->>>>>>> ef1da71a
         ]
 
         if calibration_file:
