import os
import numpy as np
import time
import pickle
import tensorflow as tf
from tensorflow.python.client import device_lib

import sklearn.model_selection

from khan.training.trainer import Trainer, flatten_results
<<<<<<< HEAD
from khan.training.trainer_multi_gpu import TrainerMultiGPU, flatten_results
from khan.data.dataset import RawDataset
=======
from khan.training.trainer_multi_tower import TrainerMultiTower, flatten_results
>>>>>>> c14d9eac

from data_utils import HARTREE_TO_KCAL_PER_MOL
from data_loaders import DataLoader
from concurrent.futures import ThreadPoolExecutor

import multiprocessing

import argparse


def get_available_gpus():
    local_device_protos = device_lib.list_local_devices()
    return [x.name for x in local_device_protos if x.device_type == 'GPU']

def main():
    avail_gpus = get_available_gpus()
    print("Available GPUs:", avail_gpus)

    print('os.environ:', os.environ)

    config = tf.ConfigProto(allow_soft_placement=True)
    with tf.Session(config=config) as sess: # must be at start to reserve GPUs

        parser = argparse.ArgumentParser(description="Run ANI1 neural net training.", formatter_class=argparse.ArgumentDefaultsHelpFormatter)

        parser.add_argument('--fitted', default=False, action='store_true', help="Whether or use fitted energy corrections")
        parser.add_argument('--add_ffdata', default=True, action='store_true', help="Whether or not to add the forcefield data")
        parser.add_argument('--gpus', default=4, help="Number of gpus to use")
        parser.add_argument('--batch_size', default='256', help="How many training points to consider before calculating each gradient")
        parser.add_argument('--max_local_epoch_count', default='30', help="How many epochs to try each learning rate before reducing it")

        parser.add_argument('--work-dir', default='~/work', help="location where work data is dumped")
        parser.add_argument('--train-dir', default='~/ANI-1_release', help="location where work data is dumped")
        parser.add_argument('--restart', default=False, action='store_true', help="Whether to restart from the save dir")

        args = parser.parse_args()

        print("Arguments", args)

        ANI_TRAIN_DIR = args.train_dir
        ANI_WORK_DIR = args.work_dir
        GRAPH_DB_DIR = '/nfs/working/scidev/stevenso/learning/khan/graphdb_xyz/xyz/'

        CALIBRATION_FILE_TRAIN = os.path.join(ANI_TRAIN_DIR, "results_QM_M06-2X.txt")
        CALIBRATION_FILE_TEST = os.path.join(ANI_TRAIN_DIR, "gdb_11_cal.txt")
        ROTAMER_TRAIN_DIR = [ os.path.join(ANI_TRAIN_DIR, "rotamers/train"), os.path.join(ANI_TRAIN_DIR, "rotamers/test") ]
        ROTAMER_TEST_DIR = GRAPH_DB_DIR
        CHARGED_ROTAMER_TEST_DIR = os.path.join(ANI_TRAIN_DIR, "charged_rotamers_2")
        CCSDT_ROTAMER_TEST_DIR = os.path.join(ANI_TRAIN_DIR, "ccsdt_dataset")

        save_dir = os.path.join(ANI_WORK_DIR, "save")
        if os.path.isdir(save_dir) and not args.restart:
            print('save_dir', save_dir, 'exists and this is not a restart job')
            exit()
        batch_size = int(args.batch_size)
        use_fitted = args.fitted
        add_ffdata = args.add_ffdata
        data_loader = DataLoader(use_fitted)

        print("------------Load evaluation data--------------")
        
        pickle_file = "eval_data_xy.pickle"
        if os.path.isfile(pickle_file):
            print('Loading pickle from', pickle_file)
            rd_gdb11, rd_ffneutral_mo62x, ffneutral_groups_mo62x, rd_ffneutral_ccsdt, ffneutral_groups_ccsdt, rd_ffcharged_mo62x, ffcharged_groups_mo62x = pickle.load( open(pickle_file, "rb") )
        else:
            print('gdb11')
            rd_gdb11 = data_loader.load_gdb11(ANI_TRAIN_DIR, CALIBRATION_FILE_TEST)
            print('ff')
            rd_ffneutral_mo62x, ffneutral_groups_mo62x = data_loader.load_ff(ROTAMER_TEST_DIR)
            rd_ffneutral_ccsdt, ffneutral_groups_ccsdt = data_loader.load_ff(CCSDT_ROTAMER_TEST_DIR)
            rd_ffcharged_mo62x, ffcharged_groups_mo62x = data_loader.load_ff(CHARGED_ROTAMER_TEST_DIR)
            print('Pickling data...')
            pickle.dump( (rd_gdb11, rd_ffneutral_mo62x, ffneutral_groups_mo62x, rd_ffneutral_ccsdt, ffneutral_groups_ccsdt, rd_ffcharged_mo62x, ffcharged_groups_mo62x), open( pickle_file, "wb" ) )

        eval_names    = ["Neutral Rotamers", "Neutral Rotamers CCSDT", "Charged Rotamers"]
        eval_groups   = [ffneutral_groups_mo62x, ffneutral_groups_ccsdt, ffcharged_groups_mo62x]
        eval_datasets = [rd_ffneutral_mo62x, rd_ffneutral_ccsdt, rd_ffcharged_mo62x]

        # This training code implements cross-validation based training, whereby we determine convergence on a given
        # epoch depending on the cross-validation error for a given validation set. When a better cross-validation
        # score is detected, we save the model's parameters as the putative best found parameters. If after more than
        # max_local_epoch_count number of epochs have been run and no progress has been made, we decrease the learning
        # rate and restore the best found parameters.

<<<<<<< HEAD
        trainer = TrainerMultiGPU(sess, n_gpus=int(args.gpus))
        max_local_epoch_count = int(args.max_local_epoch_count)
=======

        n_gpus = int(args.gpus)
        if n_gpus > 0:
            towers = ["/gpu:"+str(i) for i in range(n_gpus)]
        else:
            towers = ["/cpu:"+str(i) for i in range(multiprocessing.cpu_count())]

        print("towers:", towers)

        trainer = TrainerMultiTower(
            sess,
            towers=towers,
            layer_sizes=(128, 128, 64, 1))
>>>>>>> c14d9eac

        if os.path.exists(save_dir):
            print("Restoring existing model from", save_dir)
            trainer.load(save_dir)
            trainer.load_best_params()
            # TODo: allow changing learning rate here
            #trainer.learning_rate = tf.get_variable('learning_rate', tuple(), tf.float32, tf.constant_initializer(1e-3), trainable=False) # if restart should have different learning rate
        else: # initialize new random weights. If weights give crazy energies that might break convergence, just try again. 
            acceptable_start_rmse = 200.0
            for attempt_count in range(100):
                trainer.initialize() # initialize to random variables
                test_err = trainer.eval_abs_rmse(rd_ffneutral_mo62x)
                print('Initial error from random weights: %.1f kcal/mol, acceptable limit: %.1f' % (test_err, acceptable_start_rmse) )
                if test_err < acceptable_start_rmse:
                    break

        print("Evaluating Rotamer Errors:")

        for name, ff_data, ff_groups in zip(eval_names, eval_datasets, eval_groups):
            print(name, "abs/rel rmses: {0:.6f} kcal/mol | ".format(trainer.eval_abs_rmse(ff_data)) + "{0:.6f} kcal/mol".format(trainer.eval_eh_rmse(ff_data, ff_groups)))
        
        print("------------Load training data--------------")
        
        pickle_files = ["gdb8_fftrain_fftest_xy.pickle", "gdb8_graphdb_xy.pickle", "gdb8_xy.pickle", "gdb7_xy.pickle"]
        pickle_file = pickle_files[0]
        if os.path.isfile(pickle_file):
            print('Loading pickle from', pickle_file)
            Xs, ys = pickle.load( open(pickle_file, "rb") )
        else:
            if add_ffdata:
                ff_train_dir = ROTAMER_TRAIN_DIR
            else:
                ff_train_dir = None
            Xs, ys = data_loader.load_gdb8(ANI_TRAIN_DIR, CALIBRATION_FILE_TRAIN, ff_train_dir)
            print('Pickling data...')
            pickle.dump( (Xs, ys), open( pickle_file, "wb" ) )

        print("------------Starting Training--------------")

        train_ops = [
            trainer.global_epoch_count,
            trainer.learning_rate,
            trainer.local_epoch_count,
            trainer.unordered_l2s,
            trainer.train_op
        ]
        start_time = time.time()
        best_test_score = None
        while sess.run(trainer.learning_rate) > 1e-9:
            if best_test_score is None: # start testing
                # generate new train and validation split at every training round?
                X_train, X_test, y_train, y_test = sklearn.model_selection.train_test_split(Xs, ys, test_size=0.2) # stratify by UTT would be good to try here
                rd_train, rd_test = RawDataset(X_train, y_train), RawDataset(X_test,  y_test)
                print( 'n_train =', len(y_train), 'n_test =', len(y_test) )
                best_test_score = trainer.eval_abs_rmse(rd_test)

            while sess.run(trainer.local_epoch_count) < max_local_epoch_count:
                for step in range(1): # how many rounds to perform before checking test rmse
                    train_step_time = time.time()
                    train_results = trainer.feed_dataset(
                        rd_train,
                        shuffle=True,
                        target_ops=train_ops, # note: evaluation takes about as long as training for the same number of points, so it can be a waste to evaluate every time
                        batch_size=batch_size)
                    sess.run(trainer.max_norm_ops) # regularization by imposing maximum norm of weights. Should this run after every batch instead? 
                    train_abs_rmse = np.sqrt(np.mean(flatten_results(train_results, pos=3))) * HARTREE_TO_KCAL_PER_MOL
                    #print('train_abs_rmse: %f, %.2fs' % (train_abs_rmse, time.time()-train_step_time) )
                global_epoch = train_results[0][0]
                learning_rate = train_results[0][1]
                local_epoch_count = train_results[0][2]
                test_abs_rmse_time = time.time()
                test_abs_rmse = trainer.eval_abs_rmse(rd_test)
                print('test_abs_rmse_time', time.time()-test_abs_rmse_time )
                time_per_epoch = time.time() - start_time
                start_time = time.time()
                print(time.strftime("%Y-%m-%d %H:%M:%S"), 'tpe:', "{0:.2f}s,".format(time_per_epoch), 'g-epoch', global_epoch, 'l-epoch', local_epoch_count, 'lr', "{0:.0e}".format(learning_rate), \
                    'train/test abs rmse:', "{0:.2f} kcal/mol,".format(train_abs_rmse), "{0:.2f} kcal/mol".format(test_abs_rmse), end='')

                if test_abs_rmse < best_test_score:
                    trainer.save_best_params()
                    gdb11_abs_rmse = trainer.eval_abs_rmse(rd_gdb11)
                    print(' | gdb11 abs rmse', "{0:.2f} kcal/mol | ".format(gdb11_abs_rmse), end='')
                    for name, ff_data, ff_groups in zip(eval_names, eval_datasets, eval_groups):
                        print(name, "abs/rel rmses", "{0:.2f} kcal/mol,".format(trainer.eval_abs_rmse(ff_data)), \
                            "{0:.2f} kcal/mol | ".format(trainer.eval_eh_rmse(ff_data, ff_groups)), end='')

                    best_test_score = test_abs_rmse
                    sess.run([trainer.incr_global_epoch_count, trainer.reset_local_epoch_count])
                else:
                    sess.run([trainer.incr_global_epoch_count, trainer.incr_local_epoch_count])

                print('')
                trainer.save(save_dir)
                

            print("==========Decreasing learning rate==========")
            sess.run(trainer.decr_learning_rate)
            sess.run(trainer.reset_local_epoch_count)
            trainer.load_best_params()

    return


if __name__ == "__main__":
    main()
<|MERGE_RESOLUTION|>--- conflicted
+++ resolved
@@ -7,13 +7,8 @@
 
 import sklearn.model_selection
 
-from khan.training.trainer import Trainer, flatten_results
-<<<<<<< HEAD
-from khan.training.trainer_multi_gpu import TrainerMultiGPU, flatten_results
 from khan.data.dataset import RawDataset
-=======
 from khan.training.trainer_multi_tower import TrainerMultiTower, flatten_results
->>>>>>> c14d9eac
 
 from data_utils import HARTREE_TO_KCAL_PER_MOL
 from data_loaders import DataLoader
@@ -41,9 +36,12 @@
 
         parser.add_argument('--fitted', default=False, action='store_true', help="Whether or use fitted energy corrections")
         parser.add_argument('--add_ffdata', default=True, action='store_true', help="Whether or not to add the forcefield data")
-        parser.add_argument('--gpus', default=4, help="Number of gpus to use")
+        parser.add_argument('--gpus', default='4', help="Number of GPUs to use")
+        parser.add_argument('--cpus', default='1', help="Number of CPUs to use (GPUs override this if > 0)")
         parser.add_argument('--batch_size', default='256', help="How many training points to consider before calculating each gradient")
-        parser.add_argument('--max_local_epoch_count', default='30', help="How many epochs to try each learning rate before reducing it")
+        parser.add_argument('--max_local_epoch_count', default='10', help="How many epochs to try each learning rate before reducing it")
+        parser.add_argument('--dataset_index', default='0', help="Index of training set to use")
+        parser.add_argument('--testset_index', default='0', help="Index of test set to use")
 
         parser.add_argument('--work-dir', default='~/work', help="location where work data is dumped")
         parser.add_argument('--train-dir', default='~/ANI-1_release', help="location where work data is dumped")
@@ -75,7 +73,8 @@
 
         print("------------Load evaluation data--------------")
         
-        pickle_file = "eval_data_xy.pickle"
+        pickle_files = ['eval_data_graphdb.pickle', 'eval_data_old_fftest.pickle']
+        pickle_file = pickle_files[ int(args.testset_index) ]
         if os.path.isfile(pickle_file):
             print('Loading pickle from', pickle_file)
             rd_gdb11, rd_ffneutral_mo62x, ffneutral_groups_mo62x, rd_ffneutral_ccsdt, ffneutral_groups_ccsdt, rd_ffcharged_mo62x, ffcharged_groups_mo62x = pickle.load( open(pickle_file, "rb") )
@@ -99,16 +98,13 @@
         # max_local_epoch_count number of epochs have been run and no progress has been made, we decrease the learning
         # rate and restore the best found parameters.
 
-<<<<<<< HEAD
-        trainer = TrainerMultiGPU(sess, n_gpus=int(args.gpus))
         max_local_epoch_count = int(args.max_local_epoch_count)
-=======
-
-        n_gpus = int(args.gpus)
+        n_gpus = min( int(args.gpus), len(avail_gpus) )
+        n_cpus = min( int(args.cpus), multiprocessing.cpu_count() )
         if n_gpus > 0:
             towers = ["/gpu:"+str(i) for i in range(n_gpus)]
         else:
-            towers = ["/cpu:"+str(i) for i in range(multiprocessing.cpu_count())]
+            towers = ["/cpu:"+str(i) for i in range(n_cpus)]
 
         print("towers:", towers)
 
@@ -116,7 +112,6 @@
             sess,
             towers=towers,
             layer_sizes=(128, 128, 64, 1))
->>>>>>> c14d9eac
 
         if os.path.exists(save_dir):
             print("Restoring existing model from", save_dir)
@@ -141,7 +136,7 @@
         print("------------Load training data--------------")
         
         pickle_files = ["gdb8_fftrain_fftest_xy.pickle", "gdb8_graphdb_xy.pickle", "gdb8_xy.pickle", "gdb7_xy.pickle"]
-        pickle_file = pickle_files[0]
+        pickle_file = pickle_files[ int(args.dataset_index) ]
         if os.path.isfile(pickle_file):
             print('Loading pickle from', pickle_file)
             Xs, ys = pickle.load( open(pickle_file, "rb") )
